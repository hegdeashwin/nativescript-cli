--- conflicted
+++ resolved
@@ -33,11 +33,7 @@
 		private $projectDataService: IProjectDataService,
 		private $prompter: IPrompter,
 		$hostInfo: IHostInfo) {
-<<<<<<< HEAD
 			super($devicesServices, $mobileHelper, $localToDevicePathDataFactory, $logger, $options, $deviceAppDataFactory, $fs, $dispatcher, $injector, $childProcess, $iOSEmulatorServices, $hostInfo); 
-=======
-			super($devicesServices, $mobileHelper, $localToDevicePathDataFactory, $logger, $options, $deviceAppDataFactory, $fs, $dispatcher, $childProcess, $iOSEmulatorServices, $hostInfo); 
->>>>>>> 4ce3f6ee
 	}
 	
 	public liveSync(platform: string): IFuture<void> {
