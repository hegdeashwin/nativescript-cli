--- conflicted
+++ resolved
@@ -239,7 +239,6 @@
 	private buildPathToXcodeProjectFile(version: string): string {
 		return path.join(this.$npm.getCachedPackagePath(this.platformData.frameworkPackageName, version), constants.PROJECT_FRAMEWORK_FOLDER_NAME, util.format("%s.xcodeproj", IOSProjectService.IOS_PROJECT_NAME_PLACEHOLDER), "project.pbxproj");
 	}
-<<<<<<< HEAD
 
 	public getDebugOnDeviceSetup(): Mobile.IDebugOnDeviceSetup {
 		var tnsIosPackage = "";
@@ -259,8 +258,6 @@
 			frontEndPath: safariPath
 		}
 	}
-=======
->>>>>>> a5c94818
 
     private validateDynamicFramework(libraryPath: string): IFuture<void> {
         return (() => {
