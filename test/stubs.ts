--- conflicted
+++ resolved
@@ -260,16 +260,12 @@
 			deviceBuildOutputPath: "",
 			validPackageNamesForDevice: [],
 			frameworkFilesExtensions: [],
-<<<<<<< HEAD
-			appDestinationDirectoryPath: ""
-=======
 			frameworkVersion: "",
 			appDestinationDirectoryPath: "",
 			relativeToFrameworkConfigurationFilePath: "",
 			preparePluginNativeCode: () => Future.fromResult(),
 			removePluginNativeCode: () => Future.fromResult(),
 			afterPrepareAllPlugins: () => Future.fromResult()
->>>>>>> 73c1b1e4
 		};
 	}
 
@@ -289,13 +285,9 @@
 			deviceBuildOutputPath: "",
 			validPackageNamesForDevice: [],
 			frameworkFilesExtensions: [],
-<<<<<<< HEAD
-			appDestinationDirectoryPath: ""
-=======
 			frameworkVersion: "",
 			appDestinationDirectoryPath: "",
 			relativeToFrameworkConfigurationFilePath: ""
->>>>>>> 73c1b1e4
 		};
 	}
 	getAppResourcesDestinationDirectoryPath(): IFuture<string>{
